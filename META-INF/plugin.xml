--- conflicted
+++ resolved
@@ -2,11 +2,7 @@
     <id>org.mayevskiy.intellij.sonar</id>
     <name>SonarQube Community Plugin</name>
 
-<<<<<<< HEAD
-    <version>SNAPSHOT</version>
-=======
     <version>2.0.10</version>
->>>>>>> 8e5398d8
 
     <vendor email="sonarqube-intellij-plugin@googlegroups.com"
             url="https://github.com/sonar-intellij-plugin/sonar-intellij-plugin">
